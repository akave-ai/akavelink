# Start with Go image to build the binary
FROM --platform=$BUILDPLATFORM golang:1.23-alpine AS builder

# Build arguments for versioning
ARG BUILD_VERSION
ARG GIT_COMMIT
ARG BUILD_DATE

# Install build dependencies including bash
RUN apk add --no-cache make git bash

# Set working directory
WORKDIR /app

<<<<<<< HEAD
# Cache bust git clone using commit SHA
ARG CACHE_BUST
RUN git clone https://github.com/akave-ai/akavesdk . && \
    git reset --hard ${GIT_COMMIT}
=======
# Add cache busting
ADD https://api.github.com/repos/akave-ai/akavesdk/git/refs/heads/main /tmp/version.json
RUN git clone -b main https://github.com/akave-ai/akavesdk .
>>>>>>> 2ddbab1c

# Set the target platform for the build
ARG TARGETOS
ARG TARGETARCH
RUN CGO_ENABLED=0 GOOS=$TARGETOS GOARCH=$TARGETARCH make build

# Final image
FROM --platform=$TARGETPLATFORM alpine:3.19

# Add version labels
LABEL version="${BUILD_VERSION}" \
      git_commit="${GIT_COMMIT}" \
      build_date="${BUILD_DATE}" \
      description="Akave Link API Service"

# Install Node.js and npm
RUN apk add --no-cache nodejs npm

# Copy binary from builder
COPY --from=builder /app/bin/akavecli /usr/local/bin/akavecli

# Set working directory
WORKDIR /app

# Copy package files first (better layer caching) and force npm to fetch latest packages
COPY package*.json ./
RUN npm ci --no-cache --only=production && npm cache clean --force

# Copy source files
COPY server.js ./
COPY index.js ./
COPY web3-utils.js ./

# Environment variables with defaults
ENV NODE_ADDRESS=""
ENV PRIVATE_KEY=""
ENV PORT=3000
ENV CORS_ORIGIN="*"

# Expose API port
EXPOSE 3000

# Health check
HEALTHCHECK --interval=30s --timeout=3s \
  CMD wget --no-verbose --tries=1 --spider http://localhost:3000/health || exit 1

# Start the API server
CMD ["node", "server.js"]<|MERGE_RESOLUTION|>--- conflicted
+++ resolved
@@ -12,16 +12,9 @@
 # Set working directory
 WORKDIR /app
 
-<<<<<<< HEAD
-# Cache bust git clone using commit SHA
-ARG CACHE_BUST
-RUN git clone https://github.com/akave-ai/akavesdk . && \
-    git reset --hard ${GIT_COMMIT}
-=======
 # Add cache busting
 ADD https://api.github.com/repos/akave-ai/akavesdk/git/refs/heads/main /tmp/version.json
 RUN git clone -b main https://github.com/akave-ai/akavesdk .
->>>>>>> 2ddbab1c
 
 # Set the target platform for the build
 ARG TARGETOS
